package config

import (
	"fmt"
	"os"
	"strings"

	"gopkg.in/yaml.v3"

	"github.com/artie-labs/reader/constants"
)

type Kafka struct {
	BootstrapServers string `yaml:"bootstrapServers"`
	TopicPrefix      string `yaml:"topicPrefix"`
	AwsEnabled       bool   `yaml:"awsEnabled"`
	PublishSize      uint   `yaml:"publishSize,omitempty"`
	MaxRequestSize   uint64 `yaml:"maxRequestSize,omitempty"`
}

func (k *Kafka) BootstrapAddresses() []string {
	return strings.Split(k.BootstrapServers, ",")
}

func (k *Kafka) GetPublishSize() uint {
	if k.PublishSize == 0 {
		return constants.DefaultPublishSize
	}

	return k.PublishSize
}

func (k *Kafka) Validate() error {
	if k == nil {
		return fmt.Errorf("kafka config is nil")
	}

	if k.BootstrapServers == "" {
		return fmt.Errorf("bootstrap servers not passed in")
	}

	if k.TopicPrefix == "" {
		return fmt.Errorf("topic prefix not passed in")
	}

	return nil
}

type Reporting struct {
	Sentry *Sentry `yaml:"sentry"`
}

type Sentry struct {
	DSN string `yaml:"dsn"`
}

type Metrics struct {
	Namespace string   `yaml:"namespace"`
	Tags      []string `yaml:"tags"`
}

type Source string

const (
	SourceDynamo     Source = "dynamodb"
	SourcePostgreSQL Source = "postgresql"
	SourceMongoDB    Source = "mongodb"
)

type Settings struct {
	Source     Source      `yaml:"source"`
	DynamoDB   *DynamoDB   `yaml:"dynamodb,omitempty"`
<<<<<<< HEAD
	MongoDB    *MongoDB    `yaml:"mongodb,omitempty"`
=======
	PostgreSQL *PostgreSQL `yaml:"postgresql,omitempty"`
>>>>>>> efaea81a

	Reporting *Reporting `yaml:"reporting"`
	Metrics   *Metrics   `yaml:"metrics"`
	Kafka     *Kafka     `yaml:"kafka"`
}

func (s *Settings) Validate() error {
	if s == nil {
		return fmt.Errorf("config is nil")
	}

	if s.Kafka == nil {
		return fmt.Errorf("kafka config is nil")
	}

	if err := s.Kafka.Validate(); err != nil {
		return fmt.Errorf("kafka validation failed: %w", err)
	}

	switch s.Source {
	// By default, if you don't pass in a source -- it will be dynamodb for backwards compatibility
	case SourceDynamo, "":
		if s.DynamoDB == nil {
			return fmt.Errorf("dynamodb config is nil")
		}

		if err := s.DynamoDB.Validate(); err != nil {
			return fmt.Errorf("dynamodb validation failed: %w", err)
		}
	case SourcePostgreSQL:
		if s.PostgreSQL == nil {
			return fmt.Errorf("postgres config is nil")
		}

		if err := s.PostgreSQL.Validate(); err != nil {
			return fmt.Errorf("postgres validation failed: %w", err)
		}

	case SourceMongoDB:
		if s.MongoDB == nil {
			return fmt.Errorf("mongodb config is nil")
		}

		if err := s.MongoDB.Validate(); err != nil {
			return fmt.Errorf("mongodb validation failed: %v", err)
		}
	}

	return nil
}

func ReadConfig(fp string) (*Settings, error) {
	bytes, err := os.ReadFile(fp)
	if err != nil {
		return nil, fmt.Errorf("failed to read config file: %w", err)
	}

	var settings Settings
	err = yaml.Unmarshal(bytes, &settings)
	if err != nil {
		return nil, fmt.Errorf("failed to unmarshal config file: %w", err)
	}

	if err = settings.Validate(); err != nil {
		return nil, fmt.Errorf("failed to validate config file: %w", err)
	}

	return &settings, nil
}<|MERGE_RESOLUTION|>--- conflicted
+++ resolved
@@ -70,11 +70,8 @@
 type Settings struct {
 	Source     Source      `yaml:"source"`
 	DynamoDB   *DynamoDB   `yaml:"dynamodb,omitempty"`
-<<<<<<< HEAD
 	MongoDB    *MongoDB    `yaml:"mongodb,omitempty"`
-=======
 	PostgreSQL *PostgreSQL `yaml:"postgresql,omitempty"`
->>>>>>> efaea81a
 
 	Reporting *Reporting `yaml:"reporting"`
 	Metrics   *Metrics   `yaml:"metrics"`
