--- conflicted
+++ resolved
@@ -17,6 +17,7 @@
 	github.com/segmentio/kafka-go v0.4.39
 	github.com/segmentio/kafka-go/sasl/aws_msk_iam_v2 v0.1.0
 	github.com/stretchr/testify v1.8.4
+	go.mongodb.org/mongo-driver v1.13.1
 	gopkg.in/yaml.v3 v3.0.1
 )
 
@@ -48,16 +49,11 @@
 	github.com/samber/lo v1.38.1 // indirect
 	github.com/samber/slog-common v0.15.0 // indirect
 	github.com/twpayne/go-geom v1.5.3 // indirect
-<<<<<<< HEAD
 	github.com/xdg-go/pbkdf2 v1.0.0 // indirect
 	github.com/xdg-go/scram v1.1.2 // indirect
 	github.com/xdg-go/stringprep v1.0.4 // indirect
 	github.com/youmark/pkcs8 v0.0.0-20181117223130-1be2e3e5546d // indirect
-	go.mongodb.org/mongo-driver v1.13.1 // indirect
-	golang.org/x/crypto v0.17.0 // indirect
-=======
 	golang.org/x/crypto v0.18.0 // indirect
->>>>>>> 7a1ca238
 	golang.org/x/exp v0.0.0-20230522175609-2e198f4a06a1 // indirect
 	golang.org/x/mod v0.14.0 // indirect
 	golang.org/x/sync v0.6.0 // indirect
