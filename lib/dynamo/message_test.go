--- conflicted
+++ resolved
@@ -14,12 +14,7 @@
 		actualValue, fieldType, err := transformAttributeValue(&types.AttributeValueMemberS{
 			Value: "hello",
 		})
-<<<<<<< HEAD
-
-		assert.NoError(t, err, err)
-=======
 		assert.NoError(t, err)
->>>>>>> d162b733
 		assert.Equal(t, "hello", actualValue)
 		assert.Equal(t, debezium.String, fieldType)
 	}
@@ -34,8 +29,8 @@
 	}
 	{
 		// Bytes
-		actualValue, fieldType, err := transformAttributeValue(&dynamodb.AttributeValue{
-			B: []byte("hello"),
+		actualValue, fieldType, err := transformAttributeValue(&types.AttributeValueMemberB{
+			Value: []byte("hello"),
 		})
 		assert.NoError(t, err)
 		assert.Equal(t, []byte("hello"), actualValue)
@@ -43,8 +38,8 @@
 	}
 	{
 		// Bytes set
-		actualValue, fieldType, err := transformAttributeValue(&dynamodb.AttributeValue{
-			BS: [][]byte{
+		actualValue, fieldType, err := transformAttributeValue(&types.AttributeValueMemberBS{
+			Value: [][]byte{
 				[]byte("hello"),
 				[]byte("world"),
 			},
