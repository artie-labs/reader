package dynamo

import (
	"fmt"
	"slices"
	"strconv"
	"time"

	"github.com/artie-labs/transfer/lib/cdc/util"
	"github.com/artie-labs/transfer/lib/debezium"
	"github.com/aws/aws-sdk-go-v2/service/dynamodbstreams/types"

	"github.com/artie-labs/reader/lib"
)

type Message struct {
	beforeRowData map[string]any
	afterRowData  map[string]any
	primaryKey    map[string]any
	afterSchema   map[string]debezium.FieldType
	op            string
	tableName     string
	executionTime time.Time
}

func stringToFloat64(s string) (float64, error) {
	return strconv.ParseFloat(s, 64)
}

// transformAttributeValue converts a DynamoDB AttributeValue to a Go type.
// References: https://docs.aws.amazon.com/amazondynamodb/latest/developerguide/HowItWorks.NamingRulesDataTypes.html
func transformAttributeValue(attr types.AttributeValue) (any, debezium.FieldType, error) {
	switch v := attr.(type) {
	case *types.AttributeValueMemberS:
		return v.Value, debezium.String, nil
	case *types.AttributeValueMemberN:
		number, err := stringToFloat64(v.Value)
		if err != nil {
			return nil, "", fmt.Errorf("failed to convert string to float64: %w", err)
		}
		return number, debezium.Float, nil
<<<<<<< HEAD
	case *types.AttributeValueMemberBOOL:
		return v.Value, debezium.Boolean, nil
	case *types.AttributeValueMemberM:
=======
	case attr.B != nil:
		return attr.B, debezium.Bytes, nil
	case attr.BS != nil:
		return attr.BS, debezium.Array, nil
	case attr.BOOL != nil:
		return *attr.BOOL, debezium.Boolean, nil
	case attr.M != nil:
>>>>>>> d162b733
		result := make(map[string]any)
		for k, v := range v.Value {
			val, _, err := transformAttributeValue(v)
			if err != nil {
				return nil, "", fmt.Errorf("failed to transform attribute value: %w", err)
			}
			result[k] = val
		}
		return result, debezium.Map, nil
	case *types.AttributeValueMemberL:
		list := make([]any, len(v.Value))
		for i, item := range v.Value {
			val, _, err := transformAttributeValue(item)
			if err != nil {
				return nil, "", fmt.Errorf("failed to transform attribute value: %w", err)
			}
			list[i] = val
		}
		return list, debezium.Array, nil
	case *types.AttributeValueMemberSS:
		return slices.Clone(v.Value), debezium.Array, nil
	case *types.AttributeValueMemberNS:
		numSet := make([]float64, len(v.Value))
		for i, n := range v.Value {
			number, err := stringToFloat64(n)
			if err != nil {
				return nil, "", fmt.Errorf("failed to convert string to float64: %w", err)
			}
			numSet[i] = number
		}
		return numSet, debezium.Array, nil
	}

	return nil, "", nil
}

func transformImage(data map[string]types.AttributeValue) (map[string]any, map[string]debezium.FieldType, error) {
	keyToFieldMap := make(map[string]debezium.FieldType)
	transformed := make(map[string]any)
	for key, attrValue := range data {
		val, field, err := transformAttributeValue(attrValue)
		if err != nil {
			return nil, nil, fmt.Errorf("failed to transform attribute value: %w", err)
		}

		keyToFieldMap[key] = field
		transformed[key] = val
	}

	return transformed, keyToFieldMap, nil
}

func (m *Message) artieMessage() *util.SchemaEventPayload {
	schema := debezium.Schema{
		FieldsObject: []debezium.FieldsObject{},
	}

	if len(m.afterSchema) > 0 {
		var fields []debezium.Field
		for colName, fieldType := range m.afterSchema {
			fields = append(fields, debezium.Field{
				Type:      fieldType,
				Optional:  true,
				FieldName: colName,
			})
		}

		schema.FieldsObject = append(schema.FieldsObject, debezium.FieldsObject{
			FieldLabel: debezium.After,
			Fields:     fields,
		})
	}

	return &util.SchemaEventPayload{
		Schema: schema,
		Payload: util.Payload{
			Before: m.beforeRowData,
			After:  m.afterRowData,
			Source: util.Source{
				TsMs:  m.executionTime.UnixMilli(),
				Table: m.tableName,
			},
			Operation: m.op,
		},
	}
}

func (m *Message) RawMessage() lib.RawMessage {
	return lib.NewRawMessage(m.tableName, m.primaryKey, m.artieMessage())
}<|MERGE_RESOLUTION|>--- conflicted
+++ resolved
@@ -39,19 +39,13 @@
 			return nil, "", fmt.Errorf("failed to convert string to float64: %w", err)
 		}
 		return number, debezium.Float, nil
-<<<<<<< HEAD
+	case *types.AttributeValueMemberB:
+		return v.Value, debezium.Bytes, nil
+	case *types.AttributeValueMemberBS:
+		return v.Value, debezium.Array, nil
 	case *types.AttributeValueMemberBOOL:
 		return v.Value, debezium.Boolean, nil
 	case *types.AttributeValueMemberM:
-=======
-	case attr.B != nil:
-		return attr.B, debezium.Bytes, nil
-	case attr.BS != nil:
-		return attr.BS, debezium.Array, nil
-	case attr.BOOL != nil:
-		return *attr.BOOL, debezium.Boolean, nil
-	case attr.M != nil:
->>>>>>> d162b733
 		result := make(map[string]any)
 		for k, v := range v.Value {
 			val, _, err := transformAttributeValue(v)
