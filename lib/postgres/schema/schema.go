package schema

import (
	"database/sql"
	"errors"
	"fmt"
	"log/slog"
	"strings"

	"github.com/artie-labs/reader/lib/rdbms"
	"github.com/jackc/pgx/v5"
)

type DataType int

const (
	Bit DataType = iota
	Boolean
	Int16
	Int32
	Int64
	Real
	Double
	Numeric
	VariableNumeric
	Money
	Bytea
	Text
	UserDefinedText
	Time
	Date
	Timestamp
	Interval
	UUID
	Inet
	Array
<<<<<<< HEAD
	HStore
	JSON
=======
	JSON
	HStore
>>>>>>> 01877bde
	// PostGIS
	Point
	Geometry
	Geography
)

type Opts struct {
	Scale     int
	Precision int
}

type Column struct {
	Name string
	Type DataType
	Opts *Opts
}

const describeTableQuery = `
SELECT column_name, data_type, numeric_precision, numeric_scale, udt_name
FROM information_schema.columns
WHERE table_schema = $1 AND table_name = $2`

func DescribeTable(db *sql.DB, _schema, table string) ([]Column, error) {
	query := strings.TrimSpace(describeTableQuery)
	rows, err := db.Query(query, _schema, table)
	if err != nil {
		return nil, fmt.Errorf("failed to run query: %s: %w", query, err)
	}
	defer rows.Close()

	var cols []Column
	for rows.Next() {
		var colName string
		var colType string
		var numericPrecision *int
		var numericScale *int
		var udtName *string
		err = rows.Scan(&colName, &colType, &numericPrecision, &numericScale, &udtName)
		if err != nil {
			return nil, err
		}

		dataType, opts, err := ParseColumnDataType(colType, numericPrecision, numericScale, udtName)
		if err != nil {
			return nil, fmt.Errorf("unable to identify type for column %s: %s", colName, colType)
		}

		cols = append(cols, Column{
			Name: colName,
			Type: dataType,
			Opts: opts,
		})
	}
	return cols, nil
}

func ParseColumnDataType(colKind string, precision, scale *int, udtName *string) (DataType, *Opts, error) {
	colKind = strings.ToLower(colKind)
	switch colKind {
	case "bit":
		return Bit, nil, nil
	case "boolean":
		return Boolean, nil, nil
	case "smallint":
		return Int16, nil, nil
	case "integer":
		return Int32, nil, nil
	case "bigint", "oid":
		return Int64, nil, nil
	case "real":
		return Real, nil, nil
	case "double precision":
		return Double, nil, nil
	case "money":
		return Money, nil, nil
	case "bytea":
		return Bytea, nil, nil
	case "character varying", "text", "character", "xml", "cidr", "macaddr", "macaddr8",
		"int4range", "int8range", "numrange", "daterange", "tsrange", "tstzrange":
		return Text, nil, nil
	case "time with time zone", "time without time zone":
		return Time, nil, nil
	case "date":
		return Date, nil, nil
	case "timestamp without time zone", "timestamp with time zone":
		return Timestamp, nil, nil
	case "interval":
		return Interval, nil, nil
	case "uuid":
		return UUID, nil, nil
	case "inet":
		return Inet, nil, nil
	case "array":
		return Array, nil, nil
	case "json", "jsonb":
		return JSON, nil, nil
	case "point":
		return Point, nil, nil
	case "user-defined":
		if udtName != nil && *udtName == "hstore" {
			return HStore, nil, nil
		} else if udtName != nil && *udtName == "geometry" {
			return Geometry, nil, nil
		} else if udtName != nil && *udtName == "geography" {
			return Geography, nil, nil
		} else {
			return UserDefinedText, nil, nil
		}
	default:
		if strings.Contains(colKind, "numeric") {
			if precision == nil && scale == nil {
				return VariableNumeric, nil, nil
			} else if precision != nil && scale != nil {
				return Numeric, &Opts{
					Scale:     *scale,
					Precision: *precision,
				}, nil
			} else {
				return -1, nil, fmt.Errorf(
					"expected precision (nil: %v) and scale (nil: %v) to both be nil or not-nil",
					precision == nil,
					scale == nil,
				)
			}
		}
	}

	return -1, nil, fmt.Errorf("unknown data type: %s", colKind)
}

// This is a fork of: https://wiki.postgresql.org/wiki/Retrieve_primary_key_columns
const primaryKeysQuery = `
SELECT a.attname::text as id
FROM   pg_index i
JOIN   pg_attribute a ON a.attrelid = i.indrelid AND a.attnum = ANY(i.indkey)
WHERE  i.indrelid = $1::regclass
AND    i.indisprimary;`

func GetPrimaryKeys(db *sql.DB, schema, table string) ([]string, error) {
	query := strings.TrimSpace(primaryKeysQuery)
	rows, err := db.Query(query, pgx.Identifier{schema, table}.Sanitize())
	if err != nil {
		return nil, fmt.Errorf("failed to run query: %s: %w", query, err)
	}
	defer rows.Close()

	var primaryKeys []string
	for rows.Next() {
		var primaryKey string
		if err = rows.Scan(&primaryKey); err != nil {
			return nil, err
		}
		primaryKeys = append(primaryKeys, primaryKey)
	}
	return primaryKeys, nil
}

type buildPkValuesQueryArgs struct {
	Keys       []Column
	Schema     string
	TableName  string
	Descending bool
	CastFunc   func(c Column) (string, error)
}

func buildPkValuesQuery(args buildPkValuesQueryArgs) (string, error) {
	castedColumns := make([]string, len(args.Keys))
	for i, col := range args.Keys {
		var err error
		castedColumns[i], err = args.CastFunc(col)
		if err != nil {
			return "", err
		}
	}

	var fragments []string
	for _, key := range args.Keys {
		fragment := pgx.Identifier{key.Name}.Sanitize()
		if args.Descending {
			fragment += " DESC"
		}
		fragments = append(fragments, fragment)
	}
	return fmt.Sprintf(`SELECT %s FROM %s ORDER BY %s LIMIT 1`, strings.Join(castedColumns, ","),
		pgx.Identifier{args.Schema, args.TableName}.Sanitize(), strings.Join(fragments, ",")), nil
}

func getPrimaryKeyValues(db *sql.DB, schema, table string, primaryKeys []Column, cast func(c Column) (string, error), descending bool) ([]any, error) {
	result := make([]any, len(primaryKeys))
	resultPtrs := make([]any, len(primaryKeys))
	for i := range result {
		resultPtrs[i] = &result[i]
	}

	query, err := buildPkValuesQuery(buildPkValuesQueryArgs{
		Keys:       primaryKeys,
		Schema:     schema,
		TableName:  table,
		CastFunc:   cast,
		Descending: descending,
	})
	if err != nil {
		return nil, err
	}
	if descending {
		slog.Info("Find max pk query", slog.String("query", query))
	} else {
		slog.Info("Find min pk query", slog.String("query", query))
	}

	if err := db.QueryRow(query).Scan(resultPtrs...); err != nil {
		if errors.Is(err, sql.ErrNoRows) {
			return nil, rdbms.ErrNoPkValuesForEmptyTable
		}
		return nil, err
	}
	return result, nil
}

type Bounds struct {
	Min any
	Max any
}

func GetPrimaryKeysBounds(db *sql.DB, schema, table string, primaryKeys []Column, cast func(c Column) (string, error)) ([]Bounds, error) {
	minValues, err := getPrimaryKeyValues(db, schema, table, primaryKeys, cast, false)
	if err != nil {
		return nil, fmt.Errorf("failed to retrieve lower bounds for primary keys: %w", err)
	}

	maxValues, err := getPrimaryKeyValues(db, schema, table, primaryKeys, cast, true)
	if err != nil {
		return nil, fmt.Errorf("failed to retrieve upper bounds for primary keys: %w", err)
	}

	var bounds []Bounds
	for idx, minValue := range minValues {
		bounds = append(bounds, Bounds{
			Min: minValue,
			Max: maxValues[idx],
		})
		slog.Info("Primary key bounds", slog.String("key", primaryKeys[idx].Name), slog.Any("min", minValue), slog.Any("max", maxValues[idx]))
	}
	return bounds, nil
}<|MERGE_RESOLUTION|>--- conflicted
+++ resolved
@@ -34,13 +34,8 @@
 	UUID
 	Inet
 	Array
-<<<<<<< HEAD
-	HStore
-	JSON
-=======
 	JSON
 	HStore
->>>>>>> 01877bde
 	// PostGIS
 	Point
 	Geometry
