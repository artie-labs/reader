package postgres

import (
	"fmt"

	"github.com/artie-labs/reader/lib/postgres/schema"
	"github.com/jackc/pgx/v5"
)

// castColumn will take a colName and return the escaped version of what we should be using to call Postgres.
func castColumn(col schema.Column) (string, error) {
	colName := pgx.Identifier{col.Name}.Sanitize()
	switch col.Type {
	case schema.TimeWithTimeZone:
		// If we don't convert `time with time zone` to UTC we end up with strings like `10:23:54-02`
		// And pgtype.Time doesn't parse the offset propertly.
		// See https://github.com/jackc/pgx/issues/1940
		return fmt.Sprintf(`%s AT TIME ZONE 'UTC' AS "%s"`, colName, col.Name), nil
	case schema.Array:
		return fmt.Sprintf(`ARRAY_TO_JSON(%s)::TEXT as "%s"`, colName, col.Name), nil
<<<<<<< HEAD
	case schema.Int16, schema.Int32, schema.Int64, schema.Real, schema.Double, schema.UUID,
		schema.UserDefinedText, schema.Text,
		schema.Money, schema.VariableNumeric, schema.Numeric,
		schema.Boolean, schema.Bit, schema.Bytea,
		schema.Time, schema.Date, schema.Timestamp, schema.Interval, schema.HStore, schema.JSON,
		schema.Point, schema.Geography, schema.Geometry:
		// These are all the columns that do not need to be escaped.
		return colName, nil
=======
>>>>>>> abac22a6
	default:
		return colName, nil
	}
}<|MERGE_RESOLUTION|>--- conflicted
+++ resolved
@@ -18,17 +18,6 @@
 		return fmt.Sprintf(`%s AT TIME ZONE 'UTC' AS "%s"`, colName, col.Name), nil
 	case schema.Array:
 		return fmt.Sprintf(`ARRAY_TO_JSON(%s)::TEXT as "%s"`, colName, col.Name), nil
-<<<<<<< HEAD
-	case schema.Int16, schema.Int32, schema.Int64, schema.Real, schema.Double, schema.UUID,
-		schema.UserDefinedText, schema.Text,
-		schema.Money, schema.VariableNumeric, schema.Numeric,
-		schema.Boolean, schema.Bit, schema.Bytea,
-		schema.Time, schema.Date, schema.Timestamp, schema.Interval, schema.HStore, schema.JSON,
-		schema.Point, schema.Geography, schema.Geometry:
-		// These are all the columns that do not need to be escaped.
-		return colName, nil
-=======
->>>>>>> abac22a6
 	default:
 		return colName, nil
 	}
