--- conflicted
+++ resolved
@@ -16,16 +16,9 @@
 		col      schema.Column
 		expected bool
 	}{
-<<<<<<< HEAD
-		{"VariableNumeric", schema.Column{Type: schema.VariableNumeric}, true},
-		{"Money", schema.Column{Type: schema.Money, Opts: &schema.Opts{Scale: ptr.ToString("2")}}, true},
-		{"Numeric", schema.Column{Type: schema.Numeric, Opts: &schema.Opts{Scale: ptr.ToString("2"), Precision: ptr.ToString("2")}}, true},
-=======
-		{"InvalidDataType", schema.Column{Type: schema.InvalidDataType}, true},
 		{"VariableNumeric", schema.Column{Type: schema.VariableNumeric}, true},
 		{"Money", schema.Column{Type: schema.Money, Opts: &schema.Opts{Scale: ptr.ToString("2")}}, true},
     {"Numeric", schema.Column{Type: schema.Numeric, Opts: &schema.Opts{Scale: ptr.ToString("2")}}, true},
->>>>>>> ed33aac4
 		{"Bit", schema.Column{Type: schema.Bit}, false},
 		{"Boolean", schema.Column{Type: schema.Boolean}, false},
 		{"TextThatRequiresEscaping", schema.Column{Type: schema.TextThatRequiresEscaping}, true},
@@ -51,13 +44,9 @@
 
 	for _, tc := range tests {
 		tc.col.Name = tc.name
-<<<<<<< HEAD
 		result, err := shouldQuoteValue(tc.col)
 		assert.NoError(t, err)
 		assert.Equal(t, tc.expected, result, tc.name)
-=======
-		assert.Equal(t, tc.expected, shouldQuoteValue(tc.col), tc.name)
->>>>>>> ed33aac4
 	}
 
 	_, err := shouldQuoteValue(schema.Column{Type: schema.InvalidDataType})
