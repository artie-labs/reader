--- conflicted
+++ resolved
@@ -30,13 +30,8 @@
 	return debezium.Field{}, false
 }
 
-<<<<<<< HEAD
-func (f *Fields) AddField(colName string, dataType schema.DataType, opts *schema.Opts) {
-	res := ToDebeziumType(dataType)
-=======
 func ColumnToField(col schema.Column) debezium.Field {
 	res := ToDebeziumType(col.Type)
->>>>>>> 87152691
 	field := debezium.Field{
 		FieldName:    col.Name,
 		Type:         res.Type,
@@ -57,24 +52,6 @@
 	return field
 }
 
-<<<<<<< HEAD
-	f.fields = append(f.fields, field)
-=======
 func (f *Fields) AddField(col schema.Column) {
 	f.fields = append(f.fields, ColumnToField(col))
-}
-
-func (f *Fields) GetOptionalSchema() map[string]typing.KindDetails {
-	schemaEvtPayload := &util.SchemaEventPayload{
-		Schema: debezium.Schema{
-			FieldsObject: []debezium.FieldsObject{{
-				Fields:     f.GetDebeziumFields(),
-				Optional:   false,
-				FieldLabel: cdc.After,
-			}},
-		},
-	}
-
-	return schemaEvtPayload.GetOptionalSchema()
->>>>>>> 87152691
 }