package debezium

import (
	"github.com/artie-labs/reader/lib/postgres/schema"
	"github.com/artie-labs/transfer/lib/cdc"
	"github.com/artie-labs/transfer/lib/cdc/util"
	"github.com/artie-labs/transfer/lib/debezium"
	"github.com/artie-labs/transfer/lib/typing"
)

type Fields struct {
	fields []debezium.Field
}

func NewFields(columns []schema.Column) *Fields {
	fields := &Fields{}
	for _, col := range columns {
		fields.AddField(col)
	}
	return fields
}

func (f *Fields) GetDebeziumFields() []debezium.Field {
	return f.fields
}

func (f *Fields) GetField(fieldName string) (debezium.Field, bool) {
	for _, field := range f.fields {
		if field.FieldName == fieldName {
			return field, true
		}
	}
	return debezium.Field{}, false
}

<<<<<<< HEAD
func (f *Fields) GetDataType(fieldName string) schema.DataType {
	dataType, isOk := f.fieldKeyToDataTypes[fieldName]
	if !isOk {
		return schema.InvalidDataType
	}

	return dataType
}

func ColumnToField(col schema.Column) debezium.Field {
	res := ToDebeziumType(col.Type)
=======
func (f *Fields) AddField(colName string, dataType schema.DataType, opts *schema.Opts) {
	res := ToDebeziumType(dataType)
>>>>>>> 2a1600d9
	field := debezium.Field{
		FieldName:    col.Name,
		Type:         res.Type,
		DebeziumType: res.DebeziumType,
	}

	if col.Opts != nil {
		field.Parameters = make(map[string]interface{})

		if col.Opts.Scale != nil {
			field.Parameters["scale"] = *col.Opts.Scale
		}

		if col.Opts.Precision != nil {
			field.Parameters[debezium.KafkaDecimalPrecisionKey] = *col.Opts.Precision
		}
	}
	return field
}

<<<<<<< HEAD
func (f *Fields) AddField(col schema.Column) {
	f.fields = append(f.fields, ColumnToField(col))
	f.fieldKeyToDataTypes[col.Name] = col.Type
=======
	f.fields = append(f.fields, field)
>>>>>>> 2a1600d9
}

func (f *Fields) GetOptionalSchema() map[string]typing.KindDetails {
	schemaEvtPayload := &util.SchemaEventPayload{
		Schema: debezium.Schema{
			FieldsObject: []debezium.FieldsObject{{
				Fields:     f.GetDebeziumFields(),
				Optional:   false,
				FieldLabel: cdc.After,
			}},
		},
	}

	return schemaEvtPayload.GetOptionalSchema()
}<|MERGE_RESOLUTION|>--- conflicted
+++ resolved
@@ -33,22 +33,8 @@
 	return debezium.Field{}, false
 }
 
-<<<<<<< HEAD
-func (f *Fields) GetDataType(fieldName string) schema.DataType {
-	dataType, isOk := f.fieldKeyToDataTypes[fieldName]
-	if !isOk {
-		return schema.InvalidDataType
-	}
-
-	return dataType
-}
-
 func ColumnToField(col schema.Column) debezium.Field {
 	res := ToDebeziumType(col.Type)
-=======
-func (f *Fields) AddField(colName string, dataType schema.DataType, opts *schema.Opts) {
-	res := ToDebeziumType(dataType)
->>>>>>> 2a1600d9
 	field := debezium.Field{
 		FieldName:    col.Name,
 		Type:         res.Type,
@@ -69,13 +55,8 @@
 	return field
 }
 
-<<<<<<< HEAD
 func (f *Fields) AddField(col schema.Column) {
 	f.fields = append(f.fields, ColumnToField(col))
-	f.fieldKeyToDataTypes[col.Name] = col.Type
-=======
-	f.fields = append(f.fields, field)
->>>>>>> 2a1600d9
 }
 
 func (f *Fields) GetOptionalSchema() map[string]typing.KindDetails {
