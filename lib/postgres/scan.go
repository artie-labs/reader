package postgres

import (
	"database/sql"
	"fmt"
	"log/slog"
	"slices"
	"strings"

	"github.com/artie-labs/transfer/lib/retry"
	"github.com/jackc/pgx/v5"

	"github.com/artie-labs/reader/lib/postgres/schema"
	"github.com/artie-labs/reader/lib/rdbms/primary_key"
	"github.com/artie-labs/reader/lib/rdbms/scan"
)

func (t *Table) NewScanner(db *sql.DB, cfg scan.ScannerConfig) (scan.Scanner[*Table], error) {
	return scan.NewScanner(db, t, cfg, _scan)
}

type scanTableQueryArgs struct {
	Schema              string
	TableName           string
	PrimaryKeys         []primary_key.Key
	Columns             []schema.Column
	InclusiveLowerBound bool
	Limit               uint
}

func scanTableQuery(args scanTableQueryArgs) (string, error) {
	castedColumns := make([]string, len(args.Columns))
	for idx, col := range args.Columns {
		castedColumns[idx] = castColumn(col)
	}

	startingValues, err := keysToValueList(args.PrimaryKeys, args.Columns, false)
	if err != nil {
		return "", err
	}
	endingValues, err := keysToValueList(args.PrimaryKeys, args.Columns, true)
	if err != nil {
		return "", err
	}

	quotedKeyNames := make([]string, len(args.PrimaryKeys))
	for i, key := range args.PrimaryKeys {
		quotedKeyNames[i] = pgx.Identifier{key.Name}.Sanitize()
	}

	lowerBoundComparison := ">"
	if args.InclusiveLowerBound {
		lowerBoundComparison = ">="
	}

	return fmt.Sprintf(`SELECT %s FROM %s WHERE row(%s) %s row(%s) AND row(%s) <= row(%s) ORDER BY %s LIMIT %d`,
		// SELECT
		strings.Join(castedColumns, ","),
		// FROM
		pgx.Identifier{args.Schema, args.TableName}.Sanitize(),
		// WHERE row(pk) > row(123)
		strings.Join(quotedKeyNames, ","), lowerBoundComparison, strings.Join(startingValues, ","),
		// AND row(pk) <= row(123)
		strings.Join(quotedKeyNames, ","), strings.Join(endingValues, ","),
		// ORDER BY
		strings.Join(quotedKeyNames, ","),
		// LIMIT
		args.Limit,
	), nil
}

func shouldQuoteValue(dataType schema.DataType) (bool, error) {
	switch dataType {
	case schema.InvalidDataType:
		return false, fmt.Errorf("invalid data type")
	case schema.Float,
		schema.Int16,
		schema.Int32,
		schema.Int64,
		schema.Bit,
		schema.Boolean,
		schema.Interval, // TODO: This may be wrong, check using a real database
		schema.Array:    // TODO: This may be wrong, check using a real database
		return false, nil
	case schema.VariableNumeric,
		schema.Money,
		schema.Numeric,
		schema.TextThatRequiresEscaping,
		schema.Text,
		schema.HStore,
		schema.UUID,
		schema.UserDefinedText,
		schema.JSON,
		schema.Timestamp,
		schema.Time,
		schema.Date,
		schema.Point,
		schema.Geometry,
		schema.Geography:
		return true, nil
	default:
		return false, fmt.Errorf("unsupported data type: %v", dataType)
	}
}

func keysToValueList(keys []primary_key.Key, columns []schema.Column, end bool) ([]string, error) {
	var valuesToReturn []string
	for _, pk := range keys {
		val := pk.StartingValue
		if end {
			val = pk.EndingValue
		}

		colIndex := slices.IndexFunc(columns, func(col schema.Column) bool { return col.Name == pk.Name })
		if colIndex == -1 {
			return nil, fmt.Errorf("primary key %v not found in columns", pk.Name)
		}

		shouldQuote, err := shouldQuoteValue(columns[colIndex].Type)
		if err != nil {
			return nil, err
		}

		// TODO: look into storing primary key values as their raw types instead of converting them to strings
		strVal := fmt.Sprint(val)

		if shouldQuote {
			valuesToReturn = append(valuesToReturn, QuoteLiteral(strVal))
		} else {
			valuesToReturn = append(valuesToReturn, strVal)
		}
	}
	return valuesToReturn, nil
}

func _scan(s *scan.Scanner[*Table], primaryKeys *primary_key.Keys, isFirstRow bool) ([]map[string]any, error) {
	query, err := scanTableQuery(scanTableQueryArgs{
<<<<<<< HEAD
		Schema:              s.table.Schema,
		TableName:           s.table.Name,
		PrimaryKeys:         s.primaryKeys.Keys(),
		Columns:             s.table.Columns,
		InclusiveLowerBound: s.isFirstRow,
		Limit:               s.batchSize,
=======
		Schema:              s.Table.Schema,
		TableName:           s.Table.Name,
		PrimaryKeys:         primaryKeys,
		Columns:             s.Table.Columns,
		InclusiveLowerBound: isFirstRow,
		Limit:               s.BatchSize,
>>>>>>> df218e23
	})
	if err != nil {
		return nil, fmt.Errorf("failed to generate query: %w", err)
	}
	slog.Info(fmt.Sprintf("Query looks like: %v", query))

	rows, err := retry.WithRetriesAndResult(s.RetryCfg, func(_ int, _ error) (*sql.Rows, error) {
		return s.DB.Query(query)
	})
	if err != nil {
		return nil, fmt.Errorf("failed to scan table: %w", err)
	}

	columns, err := rows.Columns()
	if err != nil {
		return nil, err
	}

	// TODO: Remove this check once we're confident columns isn't different from table.Columns
	for idx, col := range columns {
		if col != s.Table.Columns[idx].Name {
			return nil, fmt.Errorf("column mismatch: expected %v, got %v", s.Table.Columns[idx].Name, col)
		}
	}

	count := len(columns)
	values := make([]any, count)
	scanArgs := make([]any, count)
	for i := range values {
		scanArgs[i] = &values[i]
	}

	var rowsData []map[string]ValueWrapper
	for rows.Next() {
		err = rows.Scan(scanArgs...)
		if err != nil {
			return nil, err
		}

		row := make(map[string]ValueWrapper)
		for idx, v := range values {
			col := s.Table.Columns[idx]

			value, err := ParseValue(col.Type, ParseValueArgs{
				ValueWrapper: ValueWrapper{
					Value: v,
				},
			})
			if err != nil {
				return nil, err
			}

			row[col.Name] = value
		}
		rowsData = append(rowsData, row)
	}

	if len(rowsData) == 0 {
		return make([]map[string]any, 0), nil
	}

	// Update the starting key so that the next scan will pick off where we last left off.
	lastRow := rowsData[len(rowsData)-1]
	for _, pk := range primaryKeys.Keys() {
		col, err := s.Table.GetColumnByName(pk.Name)
		if err != nil {
			return nil, err
		}

		val, err := ParseValue(col.Type, ParseValueArgs{
			ValueWrapper: lastRow[pk.Name],
			ParseTime:    true,
		})
		if err != nil {
			return nil, err
		}

<<<<<<< HEAD
		if err := s.primaryKeys.UpdateStartingValue(pk.Name, val.Value); err != nil {
=======
		if err := primaryKeys.UpdateStartingValue(pk.Name, val.String()); err != nil {
>>>>>>> df218e23
			return nil, err
		}
	}

	var parsedRows []map[string]any
	for _, row := range rowsData {
		parsedRow := make(map[string]any)
		for key, value := range row {
			parsedRow[key] = value.Value
		}

		parsedRows = append(parsedRows, parsedRow)
	}

	return parsedRows, nil
}<|MERGE_RESOLUTION|>--- conflicted
+++ resolved
@@ -135,21 +135,12 @@
 
 func _scan(s *scan.Scanner[*Table], primaryKeys *primary_key.Keys, isFirstRow bool) ([]map[string]any, error) {
 	query, err := scanTableQuery(scanTableQueryArgs{
-<<<<<<< HEAD
-		Schema:              s.table.Schema,
-		TableName:           s.table.Name,
-		PrimaryKeys:         s.primaryKeys.Keys(),
-		Columns:             s.table.Columns,
-		InclusiveLowerBound: s.isFirstRow,
-		Limit:               s.batchSize,
-=======
 		Schema:              s.Table.Schema,
 		TableName:           s.Table.Name,
-		PrimaryKeys:         primaryKeys,
+    PrimaryKeys:         primaryKeys.Keys(),
 		Columns:             s.Table.Columns,
 		InclusiveLowerBound: isFirstRow,
 		Limit:               s.BatchSize,
->>>>>>> df218e23
 	})
 	if err != nil {
 		return nil, fmt.Errorf("failed to generate query: %w", err)
@@ -227,11 +218,7 @@
 			return nil, err
 		}
 
-<<<<<<< HEAD
-		if err := s.primaryKeys.UpdateStartingValue(pk.Name, val.Value); err != nil {
-=======
-		if err := primaryKeys.UpdateStartingValue(pk.Name, val.String()); err != nil {
->>>>>>> df218e23
+		if err := primaryKeys.UpdateStartingValue(pk.Name, val.Value); err != nil {
 			return nil, err
 		}
 	}
