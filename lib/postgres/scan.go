--- conflicted
+++ resolved
@@ -105,18 +105,15 @@
 	), nil
 }
 
-<<<<<<< HEAD
 func shouldQuoteValue(col schema.Column) bool {
-	schemaEvtPayload := &util.SchemaEventPayload{
-		Schema: debezium.Schema{
-			FieldsObject: []debezium.FieldsObject{{
-				Fields:     []debezium.Field{pgDebezium.ColumnToField(col)},
-				Optional:   false,
-				FieldLabel: cdc.After,
-			}},
-		},
-	}
-	optionalSchema := schemaEvtPayload.GetOptionalSchema()
+	optionalSchema := make(map[string]typing.KindDetails)
+	kd := pgDebezium.ColumnToField(col).ToKindDetails()
+	if kd == typing.Invalid {
+		slog.Warn("Skipping field from optional schema b/c we cannot determine the data type", slog.String("field", col.Name))
+	} else {
+		optionalSchema[col.Name] = kd
+	}
+  
 	if len(optionalSchema) > 0 {
 		// If the column exists in the schema, let's early exit.
 		if kindDetail, isOk := optionalSchema[col.Name]; isOk {
@@ -127,23 +124,6 @@
 				return false
 			}
 		}
-=======
-func shouldQuoteValue(col schema.Column, val string) bool {
-	optionalSchema := make(map[string]typing.KindDetails)
-	kd := pgDebezium.ColumnToField(col).ToKindDetails()
-	if kd == typing.Invalid {
-		slog.Warn("Skipping field from optional schema b/c we cannot determine the data type", slog.String("field", col.Name))
-	} else {
-		optionalSchema[col.Name] = kd
-	}
-
-	kindDetails := typing.ParseValue(typing.Settings{}, col.Name, optionalSchema, val)
-	switch kindDetails.Kind {
-	case typing.String.Kind, typing.Struct.Kind, typing.ETime.Kind:
-		return true
-	default:
-		return false
->>>>>>> 8e206b04
 	}
 	return true
 }
