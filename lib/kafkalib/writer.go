package kafkalib

import (
	"context"
	"fmt"
	"log/slog"
	"time"

	"github.com/artie-labs/transfer/lib/size"
	"github.com/segmentio/kafka-go"

	"github.com/artie-labs/reader/config"
	"github.com/artie-labs/reader/lib"
)

const (
	baseJitterMs = 300
	maxJitterMs  = 5000
)

type BatchWriter struct {
	*kafka.Writer

	ctx context.Context
	cfg config.Kafka
}

func NewBatchWriter(ctx context.Context, cfg config.Kafka, writer *kafka.Writer) BatchWriter {
	return BatchWriter{writer, ctx, cfg}
}

func (w *BatchWriter) reload() error {
	if err := w.Writer.Close(); err != nil {
		return err
	}

	writer, err := NewWriter(w.ctx, w.cfg)
	if err != nil {
		return err
	}

	w.Writer = writer
	return nil
}

func buildKafkaMessages(cfg *config.Kafka, msgs []lib.RawMessage) ([]kafka.Message, error) {
	result := make([]kafka.Message, len(msgs))
	for i, msg := range msgs {
		topic := fmt.Sprintf("%s.%s", cfg.TopicPrefix, msg.TopicSuffix)
		kMsg, err := NewMessage(topic, msg.PartitionKey, msg.Payload)
		if err != nil {
			return nil, err
		}
		result[i] = kMsg
	}
	return result, nil
}

<<<<<<< HEAD
func (k *BatchWriter) Write(rawMsgs []lib.RawMessage) error {
	msgs, err := buildKafkaMessages(&k.cfg, rawMsgs)
=======
func (w *BatchWriter) Write(rawMsgs []RawMessage) error {
	msgs, err := buildKafkaMessages(&w.cfg, rawMsgs)
>>>>>>> c463b0fd
	if err != nil {
		return fmt.Errorf("failed to build to kafka messages: %w", err)
	}

	chunkSize := w.cfg.GetPublishSize()

	b := NewBatch(msgs, chunkSize)
	if batchErr := b.IsValid(); batchErr != nil {
		if IsBatchEmptyErr(batchErr) {
			return nil
		}

		return fmt.Errorf("batch is not valid: %w", batchErr)
	}

	for b.HasNext() {
		var kafkaErr error
		chunk := b.NextChunk()
		for attempts := 0; attempts < 10; attempts++ {
			kafkaErr = w.WriteMessages(w.ctx, chunk...)
			if kafkaErr == nil {
				break
			}

			if IsExceedMaxMessageBytesErr(kafkaErr) {
				slog.Info("Skipping this chunk since the batch exceeded the server")
				kafkaErr = nil
				break
			}

			if RetryableError(kafkaErr) {
				if reloadErr := w.reload(); reloadErr != nil {
					slog.Warn("Failed to reload kafka writer", slog.Any("err", reloadErr))
				}
			} else {
				sleepMs := lib.JitterMs(baseJitterMs, maxJitterMs, attempts)
				slog.Info("Failed to publish to kafka",
					slog.Any("err", kafkaErr),
					slog.Int("attempts", attempts),
					slog.Int("sleepMs", sleepMs),
				)
				time.Sleep(time.Duration(sleepMs) * time.Millisecond)
			}
		}

		if kafkaErr != nil {
			return fmt.Errorf("failed to write message: %w, approxSize: %d", kafkaErr, size.GetApproxSize(chunk))
		}
	}
	return nil
}<|MERGE_RESOLUTION|>--- conflicted
+++ resolved
@@ -56,13 +56,8 @@
 	return result, nil
 }
 
-<<<<<<< HEAD
-func (k *BatchWriter) Write(rawMsgs []lib.RawMessage) error {
-	msgs, err := buildKafkaMessages(&k.cfg, rawMsgs)
-=======
-func (w *BatchWriter) Write(rawMsgs []RawMessage) error {
+func (w *BatchWriter) Write(rawMsgs []lib.RawMessage) error {
 	msgs, err := buildKafkaMessages(&w.cfg, rawMsgs)
->>>>>>> c463b0fd
 	if err != nil {
 		return fmt.Errorf("failed to build to kafka messages: %w", err)
 	}
