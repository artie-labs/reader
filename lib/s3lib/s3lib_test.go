package s3lib

import (
<<<<<<< HEAD
	"testing"

=======
	"github.com/artie-labs/transfer/lib/typing"
>>>>>>> 2a4bc1b7
	"github.com/stretchr/testify/assert"
	"testing"
)

func TestBucketAndPrefixFromFilePath(t *testing.T) {
	tcs := []struct {
		name           string
		fp             string
		expectedBucket string
		expectedPrefix string
		expectedErr    string
	}{
		{
			name:           "valid path (w/ S3 prefix)",
			fp:             "s3://bucket/prefix",
<<<<<<< HEAD
			expectedBucket: "bucket",
			expectedPrefix: "prefix",
=======
			expectedBucket: typing.ToPtr("bucket"),
			expectedPrefix: typing.ToPtr("prefix"),
>>>>>>> 2a4bc1b7
		},
		{
			name:           "valid path (w/ S3 prefix) with trailing slash",
			fp:             "s3://bucket/prefix/",
<<<<<<< HEAD
			expectedBucket: "bucket",
			expectedPrefix: "prefix/",
=======
			expectedBucket: typing.ToPtr("bucket"),
			expectedPrefix: typing.ToPtr("prefix/"),
>>>>>>> 2a4bc1b7
		},
		{
			name:           "valid path (w/ S3 prefix) with multiple slashes",
			fp:             "s3://bucket/prefix/with/multiple/slashes",
<<<<<<< HEAD
			expectedBucket: "bucket",
			expectedPrefix: "prefix/with/multiple/slashes",
=======
			expectedBucket: typing.ToPtr("bucket"),
			expectedPrefix: typing.ToPtr("prefix/with/multiple/slashes"),
>>>>>>> 2a4bc1b7
		},
		// Without S3 prefix
		{
			name:           "valid path (w/o S3 prefix)",
			fp:             "bucket/prefix",
<<<<<<< HEAD
			expectedBucket: "bucket",
			expectedPrefix: "prefix",
=======
			expectedBucket: typing.ToPtr("bucket"),
			expectedPrefix: typing.ToPtr("prefix"),
>>>>>>> 2a4bc1b7
		},
		{
			name:           "valid path (w/o S3 prefix) with trailing slash",
			fp:             "bucket/prefix/",
<<<<<<< HEAD
			expectedBucket: "bucket",
			expectedPrefix: "prefix/",
=======
			expectedBucket: typing.ToPtr("bucket"),
			expectedPrefix: typing.ToPtr("prefix/"),
>>>>>>> 2a4bc1b7
		},
		{
			name:           "valid path (w/o S3 prefix) with multiple slashes",
			fp:             "bucket/prefix/with/multiple/slashes",
<<<<<<< HEAD
			expectedBucket: "bucket",
			expectedPrefix: "prefix/with/multiple/slashes",
=======
			expectedBucket: typing.ToPtr("bucket"),
			expectedPrefix: typing.ToPtr("prefix/with/multiple/slashes"),
>>>>>>> 2a4bc1b7
		},
		{
			name:        "invalid path",
			fp:          "s3://bucket",
			expectedErr: "invalid S3 path, missing prefix",
		},
	}

	for _, tc := range tcs {
		actualBucket, actualPrefix, actualErr := BucketAndPrefixFromFilePath(tc.fp)
		if tc.expectedErr != "" {
			assert.ErrorContains(t, actualErr, tc.expectedErr, tc.name)
		} else {
			assert.NoError(t, actualErr, tc.name)

			// Now check the actualBucket and prefix
			assert.Equal(t, tc.expectedBucket, actualBucket, tc.name)
			assert.Equal(t, tc.expectedPrefix, actualPrefix, tc.name)
		}
	}
}<|MERGE_RESOLUTION|>--- conflicted
+++ resolved
@@ -1,108 +1,43 @@
 package s3lib
 
 import (
-<<<<<<< HEAD
-	"testing"
-
-=======
-	"github.com/artie-labs/transfer/lib/typing"
->>>>>>> 2a4bc1b7
 	"github.com/stretchr/testify/assert"
 	"testing"
 )
 
 func TestBucketAndPrefixFromFilePath(t *testing.T) {
-	tcs := []struct {
-		name           string
-		fp             string
-		expectedBucket string
-		expectedPrefix string
-		expectedErr    string
-	}{
+	{
+		// Invalid
 		{
-			name:           "valid path (w/ S3 prefix)",
-			fp:             "s3://bucket/prefix",
-<<<<<<< HEAD
-			expectedBucket: "bucket",
-			expectedPrefix: "prefix",
-=======
-			expectedBucket: typing.ToPtr("bucket"),
-			expectedPrefix: typing.ToPtr("prefix"),
->>>>>>> 2a4bc1b7
-		},
+			// Empty string
+			bucket, prefix, err := BucketAndPrefixFromFilePath("")
+			assert.ErrorContains(t, err, "invalid S3 path, missing prefix")
+			assert.Empty(t, bucket)
+			assert.Empty(t, prefix)
+		}
 		{
-			name:           "valid path (w/ S3 prefix) with trailing slash",
-			fp:             "s3://bucket/prefix/",
-<<<<<<< HEAD
-			expectedBucket: "bucket",
-			expectedPrefix: "prefix/",
-=======
-			expectedBucket: typing.ToPtr("bucket"),
-			expectedPrefix: typing.ToPtr("prefix/"),
->>>>>>> 2a4bc1b7
-		},
+			// Bucket only, no prefix
+			bucket, prefix, err := BucketAndPrefixFromFilePath("bucket")
+			assert.ErrorContains(t, err, "invalid S3 path, missing prefix")
+			assert.Empty(t, bucket)
+			assert.Empty(t, prefix)
+		}
+	}
+	{
+		// Valid
 		{
-			name:           "valid path (w/ S3 prefix) with multiple slashes",
-			fp:             "s3://bucket/prefix/with/multiple/slashes",
-<<<<<<< HEAD
-			expectedBucket: "bucket",
-			expectedPrefix: "prefix/with/multiple/slashes",
-=======
-			expectedBucket: typing.ToPtr("bucket"),
-			expectedPrefix: typing.ToPtr("prefix/with/multiple/slashes"),
->>>>>>> 2a4bc1b7
-		},
-		// Without S3 prefix
+			// No S3 prefix
+			bucket, prefix, err := BucketAndPrefixFromFilePath("bucket/prefix")
+			assert.NoError(t, err)
+			assert.Equal(t, "bucket", bucket)
+			assert.Equal(t, "prefix", prefix)
+		}
 		{
-			name:           "valid path (w/o S3 prefix)",
-			fp:             "bucket/prefix",
-<<<<<<< HEAD
-			expectedBucket: "bucket",
-			expectedPrefix: "prefix",
-=======
-			expectedBucket: typing.ToPtr("bucket"),
-			expectedPrefix: typing.ToPtr("prefix"),
->>>>>>> 2a4bc1b7
-		},
-		{
-			name:           "valid path (w/o S3 prefix) with trailing slash",
-			fp:             "bucket/prefix/",
-<<<<<<< HEAD
-			expectedBucket: "bucket",
-			expectedPrefix: "prefix/",
-=======
-			expectedBucket: typing.ToPtr("bucket"),
-			expectedPrefix: typing.ToPtr("prefix/"),
->>>>>>> 2a4bc1b7
-		},
-		{
-			name:           "valid path (w/o S3 prefix) with multiple slashes",
-			fp:             "bucket/prefix/with/multiple/slashes",
-<<<<<<< HEAD
-			expectedBucket: "bucket",
-			expectedPrefix: "prefix/with/multiple/slashes",
-=======
-			expectedBucket: typing.ToPtr("bucket"),
-			expectedPrefix: typing.ToPtr("prefix/with/multiple/slashes"),
->>>>>>> 2a4bc1b7
-		},
-		{
-			name:        "invalid path",
-			fp:          "s3://bucket",
-			expectedErr: "invalid S3 path, missing prefix",
-		},
-	}
-
-	for _, tc := range tcs {
-		actualBucket, actualPrefix, actualErr := BucketAndPrefixFromFilePath(tc.fp)
-		if tc.expectedErr != "" {
-			assert.ErrorContains(t, actualErr, tc.expectedErr, tc.name)
-		} else {
-			assert.NoError(t, actualErr, tc.name)
-
-			// Now check the actualBucket and prefix
-			assert.Equal(t, tc.expectedBucket, actualBucket, tc.name)
-			assert.Equal(t, tc.expectedPrefix, actualPrefix, tc.name)
+			// S3 prefix
+			bucket, prefix, err := BucketAndPrefixFromFilePath("s3://bucket/prefix")
+			assert.NoError(t, err)
+			assert.Equal(t, "bucket", bucket)
+			assert.Equal(t, "prefix", prefix)
 		}
 	}
 }