--- conflicted
+++ resolved
@@ -2,51 +2,16 @@
 
 import (
 	"github.com/artie-labs/transfer/lib/cdc"
-<<<<<<< HEAD
-	"github.com/artie-labs/transfer/lib/cdc/mongo"
-	"github.com/artie-labs/transfer/lib/cdc/util"
-)
-
-type RawMessage struct {
-	TopicSuffix  string
-	PartitionKey map[string]any
-	payload      *util.SchemaEventPayload
-	mongoPayload *mongo.SchemaEventPayload
-
-	mongo bool
-=======
 )
 
 type RawMessage struct {
 	topicSuffix  string
 	partitionKey map[string]any
 	event        cdc.Event
->>>>>>> c0a39c86
 }
 
 func NewRawMessage(topicSuffix string, partitionKey map[string]any, event cdc.Event) RawMessage {
 	return RawMessage{
-<<<<<<< HEAD
-		TopicSuffix:  topicSuffix,
-		PartitionKey: partitionKey,
-		payload:      &payload,
-	}
-}
-
-func NewMongoMessage(topicSuffix string, partitionKey map[string]any, payload mongo.SchemaEventPayload) RawMessage {
-	return RawMessage{
-		TopicSuffix:  topicSuffix,
-		PartitionKey: partitionKey,
-		mongoPayload: &payload,
-		mongo:        true,
-	}
-}
-
-func (r RawMessage) GetPayload() cdc.Event {
-	if r.mongo {
-		return r.mongoPayload
-	}
-=======
 		topicSuffix:  topicSuffix,
 		partitionKey: partitionKey,
 		event:        event,
@@ -60,8 +25,8 @@
 func (r RawMessage) PartitionKey() map[string]any {
 	return r.partitionKey
 }
->>>>>>> c0a39c86
 
 func (r RawMessage) Event() cdc.Event {
 	return r.event
+
 }