--- conflicted
+++ resolved
@@ -109,19 +109,7 @@
 		return nil, fmt.Errorf("expected exactly 2 table names, got %d", len(tableNames))
 	}
 
-<<<<<<< HEAD
-	for _, tblname := range tableNames {
-		fmt.Println("tblname", tblname.GetText(), "type", fmt.Sprintf("Type %T", tblname))
-	}
-
-	for _, cc := range tableNames[0].GetChildren() {
-		fmt.Println("###", cc, "get text", cc.(antlr.ParseTree).GetText(), fmt.Sprintf("Type %T", cc))
-	}
-
-	tableName, err := getTextFromSingleNodeBranch(tableNames[0])
-=======
 	tableName, err := getTableNameFromNode(tableNames[0])
->>>>>>> 3ba635ed
 	if err != nil {
 		return nil, fmt.Errorf("failed to extract table name: %w", err)
 	}
