package converters

import (
	"fmt"
	"log/slog"
	"time"

	"github.com/artie-labs/transfer/lib/debezium"
)

type TimeConverter struct{}

func (TimeConverter) ToField(name string) debezium.Field {
	return debezium.Field{
		FieldName:    name,
		Type:         debezium.Int32,
		DebeziumType: debezium.Time,
	}
}

func (TimeConverter) Convert(value any) (any, error) {
<<<<<<< HEAD
	var timeValue time.Time
	switch castedValue := value.(type) {
	case time.Time:
		timeValue = castedValue
	case string:
		var err error
		timeValue, err = time.Parse(time.TimeOnly, castedValue)
		if err != nil {
			return nil, err
		}
	default:
		return nil, fmt.Errorf("expected string/time.Time got %T with value: %v", value, value)
	}

	hours := time.Duration(timeValue.Hour()) * time.Hour
	minutes := time.Duration(timeValue.Minute()) * time.Minute
	seconds := time.Duration(timeValue.Second()) * time.Second
	return int32((hours + minutes + seconds) / time.Millisecond), nil
=======
	switch timeValue := value.(type) {
	case time.Time:
		return int32(getTimeDuration(timeValue, time.Millisecond)), nil
	default:
		return nil, fmt.Errorf("expected time.Time got %T with value: %v", value, value)
	}
>>>>>>> 01895008
}

type MicroTimeConverter struct{}

func (MicroTimeConverter) ToField(name string) debezium.Field {
	// Represents the number of microseconds past midnight, and does not include timezone information.
	return debezium.Field{
		FieldName:    name,
		Type:         debezium.Int64,
		DebeziumType: debezium.MicroTime,
	}
}

func (MicroTimeConverter) Convert(value any) (any, error) {
	var timeValue time.Time
	switch castedValue := value.(type) {
	case time.Time:
		timeValue = castedValue
	case string:
		var err error
		timeValue, err = time.Parse(time.TimeOnly, castedValue)
		if err != nil {
			return nil, err
		}
	default:
		return nil, fmt.Errorf("expected string/time.Time got %T with value: %v", value, value)
<<<<<<< HEAD
=======
	}

	return getTimeDuration(timeValue, time.Microsecond), nil
}

type NanoTimeConverter struct{}

func (NanoTimeConverter) ToField(name string) debezium.Field {
	return debezium.Field{
		FieldName:    name,
		Type:         debezium.Int64,
		DebeziumType: debezium.NanoTime,
	}
}

func (NanoTimeConverter) Convert(value any) (any, error) {
	timeValue, ok := value.(time.Time)
	if !ok {
		return nil, fmt.Errorf("expected time.Time got %T with value: %v", value, value)
>>>>>>> 01895008
	}

	return getTimeDuration(timeValue, time.Nanosecond), nil
}

type NanoTimeConverter struct{}

func (NanoTimeConverter) ToField(name string) debezium.Field {
	return debezium.Field{
		FieldName:    name,
		Type:         debezium.Int64,
		DebeziumType: debezium.NanoTime,
	}
}

func (NanoTimeConverter) Convert(value any) (any, error) {
	timeValue, ok := value.(time.Time)
	if !ok {
		return nil, fmt.Errorf("expected time.Time got %T with value: %v", value, value)
	}

	hours := time.Duration(timeValue.Hour()) * time.Hour
	minutes := time.Duration(timeValue.Minute()) * time.Minute
	seconds := time.Duration(timeValue.Second()) * time.Second
	return int64((hours+minutes+seconds)/time.Microsecond) * 1_000, nil
}

type DateConverter struct{}

func (DateConverter) ToField(name string) debezium.Field {
	return debezium.Field{
		FieldName:    name,
		Type:         debezium.Int32,
		DebeziumType: debezium.Date,
	}
}

func (DateConverter) Convert(value any) (any, error) {
	var timeValue time.Time
	switch castValue := value.(type) {
	case time.Time:
		timeValue = castValue
	case string:
		if castValue == "0000-00-00" {
			// MySQL supports '0000-00-00' for date columns
			return nil, nil
		}
		var err error
		timeValue, err = time.Parse(time.DateOnly, castValue)
		if err != nil {
			return nil, fmt.Errorf("failed to convert to date: %w", err)
		}
	default:
		return nil, fmt.Errorf("expected string/time.Time got %T with value: %v", value, value)
	}

	return int32(timeValue.Unix() / (60 * 60 * 24)), nil
}

type TimestampConverter struct{}

func (TimestampConverter) ToField(name string) debezium.Field {
	// Represents the number of milliseconds since the epoch, and does not include timezone information.
	return debezium.Field{
		FieldName:    name,
		Type:         debezium.Int64,
		DebeziumType: debezium.Timestamp,
	}
}

func (TimestampConverter) Convert(value any) (any, error) {
	timeValue, ok := value.(time.Time)
	if !ok {
		return nil, fmt.Errorf("expected time.Time got %T with value: %v", value, value)
	}

	return timeValue.UnixMilli(), nil
}

type MicroTimestampConverter struct{}

func (MicroTimestampConverter) ToField(name string) debezium.Field {
	// Represents the number of microseconds since the epoch, and does not include timezone information.
	return debezium.Field{
		FieldName:    name,
		Type:         debezium.Int64,
		DebeziumType: debezium.MicroTimestamp,
	}
}

func (MicroTimestampConverter) Convert(value any) (any, error) {
	timeValue, ok := value.(time.Time)
	if !ok {
		return nil, fmt.Errorf("expected time.Time got %T with value: %v", value, value)
	}
	return timeValue.UnixMicro(), nil
}

type NanoTimestampConverter struct{}

func (NanoTimestampConverter) ToField(name string) debezium.Field {
	return debezium.Field{
		FieldName:    name,
		Type:         debezium.Int64,
		DebeziumType: debezium.NanoTimestamp,
	}
}

func (NanoTimestampConverter) Convert(value any) (any, error) {
	timeValue, ok := value.(time.Time)
	if !ok {
		return nil, fmt.Errorf("expected time.Time got %T with value: %v", value, value)
	}
	return timeValue.UnixMicro() * 1_000, nil
}

<<<<<<< HEAD
type TimestampConverter struct{}

func (TimestampConverter) ToField(name string) debezium.Field {
	// Represents the number of milliseconds since the epoch, and does not include timezone information.
	return debezium.Field{
		FieldName:    name,
		Type:         debezium.Int64,
		DebeziumType: debezium.Timestamp,
	}
}

func (TimestampConverter) Convert(value any) (any, error) {
	timeValue, ok := value.(time.Time)
	if !ok {
		return nil, fmt.Errorf("expected time.Time got %T with value: %v", value, value)
	}

	if timeValue.Year() > 9999 || timeValue.Year() < 0 {
		// Avoid copying this column over because it'll cause a JSON Marshal error:
		// Time.MarshalJSON: year outside of range [0,9999]
		slog.Info("Skipping timestamp because year is greater than 9999 or less than 0", slog.Any("value", value))
		return nil, nil
	}

	return timeValue.UnixMilli(), nil
}

=======
>>>>>>> 01895008
type ZonedTimestampConverter struct{}

func (ZonedTimestampConverter) ToField(name string) debezium.Field {
	// A string representation of a timestamp with timezone information, where the timezone is GMT.
	return debezium.Field{
		FieldName:    name,
		Type:         debezium.String,
		DebeziumType: debezium.DateTimeWithTimezone,
	}
}

func (ZonedTimestampConverter) Convert(value any) (any, error) {
	timeValue, ok := value.(time.Time)
	if !ok {
		return nil, fmt.Errorf("expected time.Time got %T with value: %v", value, value)
	}

	if timeValue.Year() > 9999 || timeValue.Year() < 0 {
		// Avoid copying this column over because it'll cause a JSON Marshal error:
		// Time.MarshalJSON: year outside of range [0,9999]
		slog.Info("Skipping timestamp because year is greater than 9999 or less than 0", slog.Any("value", value))
		return nil, nil
	}

	return timeValue.Format(time.RFC3339Nano), nil
}

type YearConverter struct{}

func (YearConverter) ToField(name string) debezium.Field {
	return debezium.Field{
		FieldName:    name,
		Type:         debezium.Int32,
		DebeziumType: debezium.Year,
	}
}

func (YearConverter) Convert(value any) (any, error) {
	return asInt32(value)
}<|MERGE_RESOLUTION|>--- conflicted
+++ resolved
@@ -19,33 +19,12 @@
 }
 
 func (TimeConverter) Convert(value any) (any, error) {
-<<<<<<< HEAD
-	var timeValue time.Time
-	switch castedValue := value.(type) {
-	case time.Time:
-		timeValue = castedValue
-	case string:
-		var err error
-		timeValue, err = time.Parse(time.TimeOnly, castedValue)
-		if err != nil {
-			return nil, err
-		}
-	default:
-		return nil, fmt.Errorf("expected string/time.Time got %T with value: %v", value, value)
-	}
-
-	hours := time.Duration(timeValue.Hour()) * time.Hour
-	minutes := time.Duration(timeValue.Minute()) * time.Minute
-	seconds := time.Duration(timeValue.Second()) * time.Second
-	return int32((hours + minutes + seconds) / time.Millisecond), nil
-=======
 	switch timeValue := value.(type) {
 	case time.Time:
 		return int32(getTimeDuration(timeValue, time.Millisecond)), nil
 	default:
 		return nil, fmt.Errorf("expected time.Time got %T with value: %v", value, value)
 	}
->>>>>>> 01895008
 }
 
 type MicroTimeConverter struct{}
@@ -72,8 +51,6 @@
 		}
 	default:
 		return nil, fmt.Errorf("expected string/time.Time got %T with value: %v", value, value)
-<<<<<<< HEAD
-=======
 	}
 
 	return getTimeDuration(timeValue, time.Microsecond), nil
@@ -93,7 +70,6 @@
 	timeValue, ok := value.(time.Time)
 	if !ok {
 		return nil, fmt.Errorf("expected time.Time got %T with value: %v", value, value)
->>>>>>> 01895008
 	}
 
 	return getTimeDuration(timeValue, time.Nanosecond), nil
@@ -210,19 +186,18 @@
 	return timeValue.UnixMicro() * 1_000, nil
 }
 
-<<<<<<< HEAD
-type TimestampConverter struct{}
-
-func (TimestampConverter) ToField(name string) debezium.Field {
-	// Represents the number of milliseconds since the epoch, and does not include timezone information.
-	return debezium.Field{
-		FieldName:    name,
-		Type:         debezium.Int64,
-		DebeziumType: debezium.Timestamp,
-	}
-}
-
-func (TimestampConverter) Convert(value any) (any, error) {
+type ZonedTimestampConverter struct{}
+
+func (ZonedTimestampConverter) ToField(name string) debezium.Field {
+	// A string representation of a timestamp with timezone information, where the timezone is GMT.
+	return debezium.Field{
+		FieldName:    name,
+		Type:         debezium.String,
+		DebeziumType: debezium.DateTimeWithTimezone,
+	}
+}
+
+func (ZonedTimestampConverter) Convert(value any) (any, error) {
 	timeValue, ok := value.(time.Time)
 	if !ok {
 		return nil, fmt.Errorf("expected time.Time got %T with value: %v", value, value)
@@ -235,35 +210,6 @@
 		return nil, nil
 	}
 
-	return timeValue.UnixMilli(), nil
-}
-
-=======
->>>>>>> 01895008
-type ZonedTimestampConverter struct{}
-
-func (ZonedTimestampConverter) ToField(name string) debezium.Field {
-	// A string representation of a timestamp with timezone information, where the timezone is GMT.
-	return debezium.Field{
-		FieldName:    name,
-		Type:         debezium.String,
-		DebeziumType: debezium.DateTimeWithTimezone,
-	}
-}
-
-func (ZonedTimestampConverter) Convert(value any) (any, error) {
-	timeValue, ok := value.(time.Time)
-	if !ok {
-		return nil, fmt.Errorf("expected time.Time got %T with value: %v", value, value)
-	}
-
-	if timeValue.Year() > 9999 || timeValue.Year() < 0 {
-		// Avoid copying this column over because it'll cause a JSON Marshal error:
-		// Time.MarshalJSON: year outside of range [0,9999]
-		slog.Info("Skipping timestamp because year is greater than 9999 or less than 0", slog.Any("value", value))
-		return nil, nil
-	}
-
 	return timeValue.Format(time.RFC3339Nano), nil
 }
 
