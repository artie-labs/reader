--- conflicted
+++ resolved
@@ -106,11 +106,7 @@
 		assert.Len(t, results, 1)
 		rows := results[0]
 		assert.Len(t, rows, 1)
-<<<<<<< HEAD
-		payload, isOk := rows[0].GetPayload().(*util.SchemaEventPayload)
-=======
 		payload, isOk := rows[0].Event().(*util.SchemaEventPayload)
->>>>>>> c0a39c86
 		assert.True(t, isOk)
 		assert.Equal(t, "converted-bar", payload.Payload.After["foo"])
 	}
@@ -142,11 +138,7 @@
 		// First batch
 		rows := results[0]
 		assert.Len(t, rows, 1)
-<<<<<<< HEAD
-		payload, isOk := rows[0].GetPayload().(*util.SchemaEventPayload)
-=======
 		payload, isOk := rows[0].Event().(*util.SchemaEventPayload)
->>>>>>> c0a39c86
 		assert.True(t, isOk)
 		assert.Equal(t, "converted-bar", payload.Payload.After["foo"])
 		// Second batch
@@ -154,11 +146,7 @@
 		// Third batch
 		rows = results[2]
 		assert.Len(t, rows, 1)
-<<<<<<< HEAD
-		payload, isOk = rows[0].GetPayload().(*util.SchemaEventPayload)
-=======
 		payload, isOk = rows[0].Event().(*util.SchemaEventPayload)
->>>>>>> c0a39c86
 		assert.True(t, isOk)
 		assert.Equal(t, "converted-grault", payload.Payload.After["corge"])
 	}
@@ -217,15 +205,9 @@
 		rows := results[0]
 		assert.Len(t, rows, 1)
 		rawMessage := rows[0]
-<<<<<<< HEAD
-		assert.Equal(t, Row{"foo": "bar", "qux": 12}, rawMessage.PartitionKey)
-		assert.Equal(t, "im-a-little-topic-suffix", rawMessage.TopicSuffix)
-		payload, isOk := rawMessage.GetPayload().(*util.SchemaEventPayload)
-=======
 		assert.Equal(t, Row{"foo": "bar", "qux": 12}, rawMessage.PartitionKey())
 		assert.Equal(t, "im-a-little-topic-suffix", rawMessage.TopicSuffix())
 		payload, isOk := rawMessage.Event().(*util.SchemaEventPayload)
->>>>>>> c0a39c86
 		assert.True(t, isOk)
 		payload.Payload.Source.TsMs = 12345 // Modify source time since it'll be ~now
 		expected := util.SchemaEventPayload(
