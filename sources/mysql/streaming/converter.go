package streaming

import (
	"fmt"
<<<<<<< HEAD
	"github.com/go-mysql-org/go-mysql/replication"
=======
>>>>>>> 2c50b800
	"iter"
	"slices"
	"time"

	"github.com/go-mysql-org/go-mysql/replication"
)

func convertHeaderToOperation(evtType replication.EventType) (string, error) {
	switch evtType {
	case replication.WRITE_ROWS_EVENTv2:
		return "c", nil
	case replication.UPDATE_ROWS_EVENTv2:
		return "u", nil
	case replication.DELETE_ROWS_EVENTv2:
		return "d", nil
	default:
		return "", fmt.Errorf("unexpected event type %T", evtType)
	}
}

func getTimeFromEvent(evt *replication.BinlogEvent) time.Time {
	if evt == nil {
		return time.Time{}
	}

	// MySQL binlog only has second precision.
	return time.Unix(int64(evt.Header.Timestamp), 0)
}

// zipSlicesToMap creates a map from two slices, one of keys and one of values.
func zipSlicesToMap[K comparable, V any](keys []K, values []V) (map[K]V, error) {
	if len(values) != len(keys) {
		return nil, fmt.Errorf("keys length (%d) is different from values length (%d)", len(keys), len(values))
	}

	out := map[K]V{}
	for i, value := range values {
		out[keys[i]] = value
	}
	return out, nil
}

func splitIntoBeforeAndAfter(operation string, rows [][]any) (iter.Seq2[[]any, []any], error) {
	switch operation {
	case "c":
		return func(yield func([]any, []any) bool) {
			for _, row := range rows {
				if !yield(nil, row) {
					return
				}
			}
		}, nil
	case "u":
		// For updates, every modified row is present in the event rows, first as the row before the change and second,
		// as the row after the change.
		// We're assuming that this ordering of rows is consistent.
		if len(rows)%2 != 0 {
			return nil, fmt.Errorf("update row count is not divisible by two: %d", len(rows))
		}

		return func(yield func([]any, []any) bool) {
			for group := range slices.Chunk(rows, 2) {
				if !yield(group[0], group[1]) {
					return
				}
			}
		}, nil
	case "d":
		return func(yield func([]any, []any) bool) {
			for _, row := range rows {
				if !yield(row, nil) {
					return
				}
			}
		}, nil
	default:
		return nil, fmt.Errorf("unsupported operation: %q", operation)
	}
}<|MERGE_RESOLUTION|>--- conflicted
+++ resolved
@@ -2,10 +2,6 @@
 
 import (
 	"fmt"
-<<<<<<< HEAD
-	"github.com/go-mysql-org/go-mysql/replication"
-=======
->>>>>>> 2c50b800
 	"iter"
 	"slices"
 	"time"
