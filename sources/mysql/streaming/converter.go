--- conflicted
+++ resolved
@@ -7,7 +7,6 @@
 	"time"
 
 	"github.com/go-mysql-org/go-mysql/replication"
-	"time"
 )
 
 func convertHeaderToOperation(evtType replication.EventType) (string, error) {
@@ -24,7 +23,11 @@
 }
 
 func getTimeFromEvent(evt *replication.BinlogEvent) time.Time {
-<<<<<<< HEAD
+	if evt == nil {
+		return time.Time{}
+	}
+
+	// MySQL binlog only has second precision.
 	return time.Unix(int64(evt.Header.Timestamp), 0)
 }
 
@@ -66,28 +69,13 @@
 	}
 }
 
-func zipSlicesToMap(keys []string, values []any) (map[string]any, error) {
-=======
-	if evt == nil {
-		return time.Time{}
-	}
-
-	// MySQL binlog only has second precision.
-	return time.Unix(int64(evt.Header.Timestamp), 0)
-}
-
 // zipSlicesToMap creates a map from two slices, one of keys and one of values.
 func zipSlicesToMap[K comparable, V any](keys []K, values []V) (map[K]V, error) {
->>>>>>> 10681ae4
 	if len(values) != len(keys) {
 		return nil, fmt.Errorf("keys length (%d) is different from values length (%d)", len(keys), len(values))
 	}
 
-<<<<<<< HEAD
-	out := map[string]any{}
-=======
 	out := map[K]V{}
->>>>>>> 10681ae4
 	for i, value := range values {
 		out[keys[i]] = value
 	}
