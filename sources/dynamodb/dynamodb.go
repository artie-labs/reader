package dynamodb

import (
	"context"
	"fmt"
	"log/slog"
	"time"

	"github.com/artie-labs/transfer/lib/ptr"
	"github.com/aws/aws-sdk-go/aws"
	"github.com/aws/aws-sdk-go/aws/credentials"
	"github.com/aws/aws-sdk-go/aws/session"
	"github.com/aws/aws-sdk-go/service/dynamodb"
	"github.com/aws/aws-sdk-go/service/dynamodbstreams"

	"github.com/artie-labs/reader/config"
	"github.com/artie-labs/reader/lib/kafkalib"
	"github.com/artie-labs/reader/lib/s3lib"
	"github.com/artie-labs/reader/sources/dynamodb/offsets"
)

type Store struct {
	s3Client       *s3lib.S3Client
	dynamoDBClient *dynamodb.DynamoDB

	tableName string
	streamArn string
	streams   *dynamodbstreams.DynamoDBStreams
	storage   *offsets.OffsetStorage
	shardChan chan *dynamodbstreams.Shard

	cfg *config.DynamoDB
}

// jitterSleepBaseMs - sleep for 50 ms as the base.
const jitterSleepBaseMs = 50
const shardScannerInterval = 5 * time.Minute

func Load(cfg config.DynamoDB) (*Store, error) {
	sess, err := session.NewSession(&aws.Config{
		Region:      ptr.ToString(cfg.AwsRegion),
		Credentials: credentials.NewStaticCredentials(cfg.AwsAccessKeyID, cfg.AwsSecretAccessKey, ""),
	})
	if err != nil {
		return nil, fmt.Errorf("failed to create session: %w", err)
	}

	store := &Store{
		tableName: cfg.TableName,
		streamArn: cfg.StreamArn,
		cfg:       &cfg,
	}

	if cfg.Snapshot {
		// Snapshot needs the DynamoDB client to describe table and S3 library to read from the files.
		store.dynamoDBClient = dynamodb.New(sess)
		store.s3Client = s3lib.NewClient(sess)
	} else {
		// If it's not snapshotting, then we'll need to create offset storage, streams client and a channel.
		store.storage = offsets.NewStorage(cfg.OffsetFile, nil, nil)
		store.streams = dynamodbstreams.New(sess)
		store.shardChan = make(chan *dynamodbstreams.Shard)
	}

	return store, nil
}

func (s *Store) Run(ctx context.Context, writer kafkalib.BatchWriter) error {
	if s.cfg.Snapshot {
		if err := s.scanFilesOverBucket(); err != nil {
			return fmt.Errorf("scanning files over bucket failed: %w", err)
		}

<<<<<<< HEAD
		if err := s.streamAndPublish(ctx, writer); err != nil {
			return fmt.Errorf("stream and publish failed, err: %w", err)
=======
		if err := s.streamAndPublish(ctx); err != nil {
			return fmt.Errorf("stream and publish failed: %w", err)
>>>>>>> 57ee7d74
		}

		slog.Info("Finished snapshotting all the files")
	} else {
		ticker := time.NewTicker(shardScannerInterval)

		// Start to subscribe to the channel
		go s.ListenToChannel(ctx, writer)

		// Scan it for the first time manually, so we don't have to wait 5 mins
		if err := s.scanForNewShards(); err != nil {
			return fmt.Errorf("failed to scan for new shards: %w", err)
		}
		for {
			select {
			case <-ctx.Done():
				close(s.shardChan)
				slog.Info("Terminating process...")
				return nil
			case <-ticker.C:
				slog.Info("Scanning for new shards...")
				if err := s.scanForNewShards(); err != nil {
					return fmt.Errorf("failed to scan for new shards: %w", err)
				}
			}
		}
	}
	return nil
}

func (s *Store) scanForNewShards() error {
	var exclusiveStartShardId *string
	for {
		input := &dynamodbstreams.DescribeStreamInput{
			StreamArn:             aws.String(s.streamArn),
			ExclusiveStartShardId: exclusiveStartShardId,
		}

		result, err := s.streams.DescribeStream(input)
		if err != nil {
			return fmt.Errorf("failed to describe stream: %w", err)
		}

		for _, shard := range result.StreamDescription.Shards {
			s.shardChan <- shard
		}

		if result.StreamDescription.LastEvaluatedShardId == nil {
			slog.Info("Finished reading all the shards")
			// If LastEvaluatedShardId is null, we've read all the shards.
			break
		}

		// Set up the next page query with the LastEvaluatedShardId
		exclusiveStartShardId = result.StreamDescription.LastEvaluatedShardId
	}
	return nil
}<|MERGE_RESOLUTION|>--- conflicted
+++ resolved
@@ -71,13 +71,8 @@
 			return fmt.Errorf("scanning files over bucket failed: %w", err)
 		}
 
-<<<<<<< HEAD
 		if err := s.streamAndPublish(ctx, writer); err != nil {
-			return fmt.Errorf("stream and publish failed, err: %w", err)
-=======
-		if err := s.streamAndPublish(ctx); err != nil {
 			return fmt.Errorf("stream and publish failed: %w", err)
->>>>>>> 57ee7d74
 		}
 
 		slog.Info("Finished snapshotting all the files")
