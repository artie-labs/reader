package dynamodb

import (
	"context"
	"fmt"
	"log/slog"

	"github.com/aws/aws-sdk-go-v2/service/dynamodb"
	"github.com/aws/aws-sdk-go-v2/service/dynamodb/types"

	"github.com/artie-labs/reader/config"
	"github.com/artie-labs/reader/lib"
	"github.com/artie-labs/reader/lib/dynamo"
	"github.com/artie-labs/reader/lib/iterator"
	"github.com/artie-labs/reader/lib/logger"
	"github.com/artie-labs/reader/lib/s3lib"
	"github.com/artie-labs/reader/writers"
)

type SnapshotStore struct {
	tableName string
	streamArn string
	cfg       *config.DynamoDB

	s3Client       *s3lib.S3Client
	dynamoDBClient *dynamodb.Client
}

func (s *SnapshotStore) Close() error {
	return nil
}

func (s *SnapshotStore) Run(ctx context.Context, writer writers.Writer) error {
	if err := s.scanFilesOverBucket(ctx); err != nil {
		return fmt.Errorf("scanning files over bucket failed: %w", err)
	}

	if err := s.streamAndPublish(ctx, writer); err != nil {
		return fmt.Errorf("stream and publish failed: %w", err)
	}

	slog.Info("Finished snapshotting all the files")
	return nil
}

func (s *SnapshotStore) scanFilesOverBucket(ctx context.Context) error {
	if len(s.cfg.SnapshotSettings.SpecifiedFiles) > 0 {
		// Don't scan because you are already specifying files
		return nil
	}

	files, err := s.s3Client.ListFiles(ctx, s.cfg.SnapshotSettings.Folder)
	if err != nil {
		return fmt.Errorf("failed to list files: %w", err)
	}

	if len(files) == 0 {
		return fmt.Errorf("no files found in the folder %q", s.cfg.SnapshotSettings.Folder)
	}

	for _, file := range files {
		slog.Info("Discovered file, adding to the processing queue...", slog.String("fileName", *file.Key))
	}

	s.cfg.SnapshotSettings.SpecifiedFiles = files
	return nil
}

func (s *SnapshotStore) streamAndPublish(ctx context.Context, writer writers.Writer) error {
	keys, err := s.retrievePrimaryKeys(ctx)
	if err != nil {
		return fmt.Errorf("failed to retrieve primary keys: %w", err)
	}

	writer.SetRunOnComplete(false)
	for _, file := range s.cfg.SnapshotSettings.SpecifiedFiles {
		logFields := []any{
			slog.String("fileName", *file.Key),
		}

		slog.Info("Processing file...", logFields...)
<<<<<<< HEAD
		ch := make(chan types.ItemResponse)
		go func() {
			if err := s.s3Client.StreamJsonGzipFile(ctx, file, ch); err != nil {
=======
		// We're using an unbuffered channel, this will block sender if the receiver is not ready.
		ch := make(chan dynamodb.ItemResponse)
		go func() {
			if err = s.s3Client.StreamJsonGzipFile(ctx, file, ch); err != nil {
>>>>>>> d162b733
				logger.Panic("Failed to read file", slog.Any("err", err))
			}
		}()

		var messages []lib.RawMessage
		for msg := range ch {
			dynamoMsg, err := dynamo.NewMessageFromExport(msg, keys, s.tableName)
			if err != nil {
				return fmt.Errorf("failed to cast message from DynamoDB, msg: %v, err: %w", msg, err)
			}

			messages = append(messages, dynamoMsg.RawMessage())
			// If there are more than 500k messages, we don't need to wait until the whole file is read.
			// We can write what we have and continue reading the file. This is done to prevent OOM errors.
			if len(messages) > 500_000 {
				if _, err = writer.Write(ctx, iterator.Once(messages)); err != nil {
					return fmt.Errorf("failed to write messages: %w", err)
				}

				// Clear messages
				messages = []lib.RawMessage{}
			}
		}

		// TODO: Create an actual iterator over the files that is passed to the writer.
		if _, err = writer.Write(ctx, iterator.Once(messages)); err != nil {
			return fmt.Errorf("failed to write messages: %w", err)
		}

		slog.Info("Successfully processed file...", logFields...)
	}

	return writer.OnComplete()
}<|MERGE_RESOLUTION|>--- conflicted
+++ resolved
@@ -79,16 +79,9 @@
 		}
 
 		slog.Info("Processing file...", logFields...)
-<<<<<<< HEAD
 		ch := make(chan types.ItemResponse)
 		go func() {
 			if err := s.s3Client.StreamJsonGzipFile(ctx, file, ch); err != nil {
-=======
-		// We're using an unbuffered channel, this will block sender if the receiver is not ready.
-		ch := make(chan dynamodb.ItemResponse)
-		go func() {
-			if err = s.s3Client.StreamJsonGzipFile(ctx, file, ch); err != nil {
->>>>>>> d162b733
 				logger.Panic("Failed to read file", slog.Any("err", err))
 			}
 		}()
