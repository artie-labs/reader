package dynamodb

import (
	"context"
	"fmt"
	"log/slog"
	"time"

	"github.com/artie-labs/reader/config"
	"github.com/artie-labs/reader/lib/throttler"
	"github.com/artie-labs/reader/sources/dynamodb/offsets"
	"github.com/artie-labs/reader/writers"
	"github.com/aws/aws-sdk-go-v2/aws"
	"github.com/aws/aws-sdk-go-v2/service/dynamodbstreams"
	"github.com/aws/aws-sdk-go-v2/service/dynamodbstreams/types"
)

type StreamStore struct {
	tableName string
	streamArn string
	cfg       *config.DynamoDB

	streams   *dynamodbstreams.Client
	storage   *offsets.OffsetStorage
<<<<<<< HEAD
	shardChan chan types.Shard
=======
	shardChan chan *dynamodbstreams.Shard
	throttler *throttler.Throttler
>>>>>>> d162b733
}

func (s *StreamStore) Close() error {
	return nil
}

func (s *StreamStore) Run(ctx context.Context, writer writers.Writer) error {
	ticker := time.NewTicker(shardScannerInterval)

	// Start to subscribe to the channel
	go s.ListenToChannel(ctx, writer)

	// Scan it for the first time manually, so we don't have to wait 5 mins
	if err := s.scanForNewShards(ctx); err != nil {
		return fmt.Errorf("failed to scan for new shards: %w", err)
	}
	for {
		select {
		case <-ctx.Done():
			close(s.shardChan)
			slog.Info("Terminating process...")
			return nil
		case <-ticker.C:
			slog.Info("Scanning for new shards...")
			if err := s.scanForNewShards(ctx); err != nil {
				return fmt.Errorf("failed to scan for new shards: %w", err)
			}
		}
	}
}

func (s *StreamStore) scanForNewShards(ctx context.Context) error {
	var exclusiveStartShardId *string
	for {
		input := &dynamodbstreams.DescribeStreamInput{
			StreamArn:             aws.String(s.streamArn),
			ExclusiveStartShardId: exclusiveStartShardId,
		}

		result, err := s.streams.DescribeStream(ctx, input)
		if err != nil {
			return fmt.Errorf("failed to describe stream: %w", err)
		}

		// We need two loops because we need to mark all the shards as "SEEN" before we process.
		for _, shard := range result.StreamDescription.Shards {
			s.storage.SetShardSeen(*shard.ShardId)
		}

		for _, shard := range result.StreamDescription.Shards {
			s.shardChan <- shard
		}

		if result.StreamDescription.LastEvaluatedShardId == nil {
			slog.Info("Finished reading all the shards")
			// If LastEvaluatedShardId is null, we've read all the shards.
			break
		}

		// Set up the next page query with the LastEvaluatedShardId
		exclusiveStartShardId = result.StreamDescription.LastEvaluatedShardId
	}
	return nil
}<|MERGE_RESOLUTION|>--- conflicted
+++ resolved
@@ -22,12 +22,8 @@
 
 	streams   *dynamodbstreams.Client
 	storage   *offsets.OffsetStorage
-<<<<<<< HEAD
 	shardChan chan types.Shard
-=======
-	shardChan chan *dynamodbstreams.Shard
 	throttler *throttler.Throttler
->>>>>>> d162b733
 }
 
 func (s *StreamStore) Close() error {
