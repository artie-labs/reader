package mongo

import (
	"encoding/json"
	"fmt"
	"time"

	"github.com/artie-labs/reader/config"
	"github.com/artie-labs/reader/lib"
	"github.com/artie-labs/transfer/lib/cdc/mongo"
	"github.com/artie-labs/transfer/lib/debezium"
	"go.mongodb.org/mongo-driver/bson"
)

type Message struct {
	jsonExtendedString string
	operation          string
	pkMap              map[string]any
	operation          string
}

func (m *Message) ToRawMessage(collection config.Collection, database string) (lib.RawMessage, error) {
	evt := &mongo.SchemaEventPayload{
		Schema: debezium.Schema{},
		Payload: mongo.Payload{
			After: &m.jsonExtendedString,
			Source: mongo.Source{
				Database:   database,
				Collection: collection.Name,
				TsMs:       time.Now().UnixMilli(),
			},
			Operation: m.operation,
		},
	}

	pkMap := map[string]any{
		"payload": m.pkMap,
	}

	return lib.NewRawMessage(collection.TopicSuffix(database), pkMap, evt), nil
}

<<<<<<< HEAD
func ParseMessage(result bson.M, operation string) (*Message, error) {
=======
func ParseMessage(result bson.M, op string) (*Message, error) {
>>>>>>> cd051eaa
	jsonExtendedBytes, err := bson.MarshalExtJSON(result, false, false)
	if err != nil {
		return nil, fmt.Errorf("failed to marshal document to JSON extended: %w", err)
	}

	var jsonExtendedMap map[string]any
	if err = json.Unmarshal(jsonExtendedBytes, &jsonExtendedMap); err != nil {
		return nil, fmt.Errorf("failed to unmarshal JSON extended to map: %w", err)
	}

	pk, isOk := jsonExtendedMap["_id"]
	if !isOk {
		return nil, fmt.Errorf("failed to get partition key, row: %v", jsonExtendedMap)
	}

	pkBytes, err := json.Marshal(pk)
	if err != nil {
		return nil, fmt.Errorf("failed to marshal ext json: %w", err)
	}
<<<<<<< HEAD
=======

>>>>>>> cd051eaa
	return &Message{
		jsonExtendedString: string(jsonExtendedBytes),
		operation:          op,
		pkMap: map[string]any{
			"id": string(pkBytes),
		},
		operation: operation,
	}, nil
}<|MERGE_RESOLUTION|>--- conflicted
+++ resolved
@@ -16,7 +16,6 @@
 	jsonExtendedString string
 	operation          string
 	pkMap              map[string]any
-	operation          string
 }
 
 func (m *Message) ToRawMessage(collection config.Collection, database string) (lib.RawMessage, error) {
@@ -40,11 +39,7 @@
 	return lib.NewRawMessage(collection.TopicSuffix(database), pkMap, evt), nil
 }
 
-<<<<<<< HEAD
 func ParseMessage(result bson.M, operation string) (*Message, error) {
-=======
-func ParseMessage(result bson.M, op string) (*Message, error) {
->>>>>>> cd051eaa
 	jsonExtendedBytes, err := bson.MarshalExtJSON(result, false, false)
 	if err != nil {
 		return nil, fmt.Errorf("failed to marshal document to JSON extended: %w", err)
@@ -64,16 +59,11 @@
 	if err != nil {
 		return nil, fmt.Errorf("failed to marshal ext json: %w", err)
 	}
-<<<<<<< HEAD
-=======
-
->>>>>>> cd051eaa
 	return &Message{
 		jsonExtendedString: string(jsonExtendedBytes),
-		operation:          op,
+		operation:          operation,
 		pkMap: map[string]any{
 			"id": string(pkBytes),
 		},
-		operation: operation,
 	}, nil
 }