--- conflicted
+++ resolved
@@ -15,27 +15,6 @@
 
 func toDebeziumType(d schema.DataType) (Result, error) {
 	switch d {
-<<<<<<< HEAD
-	case schema.Numeric:
-		return Result{
-			DebeziumType: string(debezium.KafkaDecimalType),
-=======
-	case schema.Geography:
-		return Result{
-			DebeziumType: string(debezium.GeographyType),
-			Type:         "struct",
-		}, nil
-	case schema.Geometry:
-		return Result{
-			DebeziumType: string(debezium.GeometryType),
-			Type:         "struct",
-		}, nil
-	case schema.Point:
-		return Result{
-			DebeziumType: string(debezium.GeometryPointType),
-			Type:         "struct",
->>>>>>> c107e0dc
-		}, nil
 	case schema.Boolean, schema.Bit:
 		return Result{
 			Type: "boolean",
