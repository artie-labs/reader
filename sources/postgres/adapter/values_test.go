--- conflicted
+++ resolved
@@ -44,11 +44,7 @@
 		},
 		{
 			name:          "numeric (postgres.Numeric) - money",
-<<<<<<< HEAD
-			col:           schema.Column{Name: "money_col", Type: schema.Money, Opts: &schema.Opts{Scale: 2}},
-=======
 			col:           schema.Column{Name: "money_col", Type: schema.Money},
->>>>>>> 07d0ff46
 			numericValue:  true,
 			value:         123.99,
 			expectedValue: "123.99",
