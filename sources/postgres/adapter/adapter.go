--- conflicted
+++ resolved
@@ -114,13 +114,6 @@
 	// TODO: Replace the following uses of `NewPassthroughConverter` with type specific converters
 	case schema.Interval:
 		return NewPassthroughConverter("int64", "io.debezium.time.MicroDuration"), nil
-<<<<<<< HEAD
-	case schema.Array:
-		return NewPassthroughConverter("array", ""), nil
-=======
-	case schema.Float:
-		return NewPassthroughConverter("float", ""), nil
->>>>>>> 3f558459
 	case schema.Time:
 		return NewPassthroughConverter("int32", string(transferDbz.Time)), nil
 	default:
