--- conflicted
+++ resolved
@@ -114,15 +114,6 @@
 	case schema.Geography:
 		return converters.NewGeographyConverter(), nil
 	// TODO: Replace the following uses of `NewPassthroughConverter` with type specific converters
-<<<<<<< HEAD
-	case schema.Array:
-		return NewPassthroughConverter("array", ""), nil
-	case schema.Float:
-		return NewPassthroughConverter("float", ""), nil
-=======
-	case schema.Interval:
-		return NewPassthroughConverter("int64", "io.debezium.time.MicroDuration"), nil
->>>>>>> aaec738c
 	case schema.Time:
 		return NewPassthroughConverter("int32", string(transferDbz.Time)), nil
 	default:
