package postgres

import (
	"context"
	"database/sql"
	"fmt"
	"log/slog"
	"time"

	_ "github.com/jackc/pgx/v5/stdlib"

	"github.com/artie-labs/reader/config"
	"github.com/artie-labs/reader/lib/kafkalib"
	"github.com/artie-labs/reader/lib/mtr"
	"github.com/artie-labs/reader/lib/postgres"
	"github.com/artie-labs/reader/lib/rdbms"
	"github.com/artie-labs/reader/sources/postgres/transformer"
)

const defaultErrorRetries = 10

type Source struct {
	cfg config.PostgreSQL
	db  *sql.DB
}

func Load(cfg config.PostgreSQL) (*Source, error) {
	db, err := sql.Open("pgx", cfg.ToDSN())
	if err != nil {
		return nil, fmt.Errorf("failed to connect to PostgreSQL: %w", err)
	}

	return &Source{
		cfg: cfg,
		db:  db,
	}, nil
}

func (s *Source) Close() error {
	return s.db.Close()
}

func (s *Source) Run(ctx context.Context, writer kafkalib.BatchWriter, statsD mtr.Client) error {
	for _, tableCfg := range s.cfg.Tables {
		snapshotStartTime := time.Now()

		slog.Info("Loading configuration for table", slog.String("table", tableCfg.Name), slog.String("schema", tableCfg.Schema))
		table := postgres.NewTable(*tableCfg)
		if err := table.PopulateColumns(s.db); err != nil {
			if rdbms.IsNoRowsErr(err) {
				slog.Info("Table does not contain any rows, skipping...", slog.String("table", table.Name), slog.String("schema", table.Schema))
				continue
			} else {
				return fmt.Errorf("failed to load configuration for table %s.%s: %w", table.Schema, table.Name, err)
			}
		}

		slog.Info("Scanning table",
<<<<<<< HEAD
			slog.String("table", table.Name),
			slog.String("schema", table.Schema),
			slog.String("topicSuffix", table.TopicSuffix()),
=======
			slog.String("tableName", table.Name),
			slog.String("schemaName", table.Schema),
>>>>>>> 8eda351c
			slog.Any("primaryKeyColumns", table.PrimaryKeys.Keys()),
			slog.Any("batchSize", tableCfg.GetBatchSize()),
		)

		scanner := table.NewScanner(s.db, tableCfg.GetBatchSize(), defaultErrorRetries)
		dbzTransformer := transformer.NewDebeziumTransformer(table, &scanner, statsD)
		count, err := writer.WriteIterator(ctx, dbzTransformer)
		if err != nil {
			return fmt.Errorf("failed to snapshot for table %s: %w", table.Name, err)
		}

		slog.Info("Finished snapshotting",
			slog.Int("scannedTotal", count),
			slog.Duration("totalDuration", time.Since(snapshotStartTime)),
		)
	}

	return nil
}<|MERGE_RESOLUTION|>--- conflicted
+++ resolved
@@ -56,14 +56,8 @@
 		}
 
 		slog.Info("Scanning table",
-<<<<<<< HEAD
 			slog.String("table", table.Name),
 			slog.String("schema", table.Schema),
-			slog.String("topicSuffix", table.TopicSuffix()),
-=======
-			slog.String("tableName", table.Name),
-			slog.String("schemaName", table.Schema),
->>>>>>> 8eda351c
 			slog.Any("primaryKeyColumns", table.PrimaryKeys.Keys()),
 			slog.Any("batchSize", tableCfg.GetBatchSize()),
 		)
