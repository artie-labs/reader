--- conflicted
+++ resolved
@@ -24,11 +24,7 @@
 	db         *sql.DB
 }
 
-<<<<<<< HEAD
 func Load(cfg config.PostgreSQL, maxRowSize uint64) (sources.Source, error) {
-=======
-func Load(cfg config.PostgreSQL, maxRowSize uint64) (*postgresSource, error) {
->>>>>>> 57ee7d74
 	db, err := sql.Open("pgx", postgres.NewConnection(cfg).String())
 	if err != nil {
 		return nil, fmt.Errorf("failed to connect to PostgreSQL: %w", err)
@@ -41,11 +37,7 @@
 }
 
 func (p postgresSource) Close() error {
-<<<<<<< HEAD
-	return nil
-=======
 	return p.db.Close()
->>>>>>> 57ee7d74
 }
 
 func (p postgresSource) Run(ctx context.Context, writer kafkalib.BatchWriter, statsD *mtr.Client) error {
